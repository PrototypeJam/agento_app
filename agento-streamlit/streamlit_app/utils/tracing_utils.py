--- conflicted
+++ resolved
@@ -111,10 +111,6 @@
     def on_span_end(self, span: Span):
         """Called when a span is finished. Should not block or raise exceptions."""
         try:
-<<<<<<< HEAD
-            # Buffer all raw spans
-            self.raw_spans_buffer.append(span.model_dump(exclude_none=True))
-=======
             # Buffer all raw spans; ``span`` might be a Pydantic model or a
             # plain object depending on the Agents SDK version.
             span_dict = None
@@ -127,7 +123,6 @@
                     span_dict = {"span_repr": repr(span)}
             if span_dict is not None:
                 self.raw_spans_buffer.append(span_dict)
->>>>>>> f64bbeb0
 
             # If a workflow name isn't set yet from trace, try to get it from span's trace
             # context. Prefer ``workflow_name`` but fall back to ``name`` if present.
